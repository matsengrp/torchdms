--- conflicted
+++ resolved
@@ -231,9 +231,6 @@
         site = int(mut[1:-1])
         indicies.append(((site - 1) * len(alphabet_dict)) + alphabet_dict[mut_aa])
 
-<<<<<<< HEAD
-    return torch.Tensor(indicies).type(torch.long)
-=======
     return torch.Tensor(indicies).type(torch.long)
 
 
@@ -256,5 +253,4 @@
         epitope_idx = [y for x in epitope_idx for y in x]
         epitope_mask[epitope_id, epitope_idx] = 0
 
-    return epitope_mask
->>>>>>> 38d527b8
+    return epitope_mask