--- conflicted
+++ resolved
@@ -12,11 +12,7 @@
     get_mutation_indicies,
     get_observed_training_mutations,
     make_all_possible_mutations,
-<<<<<<< HEAD
     parse_sites
-=======
-    parse_epitopes,
->>>>>>> bab8531f
 )
 
 
