"""Plotting functions."""

import math
import os.path
import warnings
import dms_variants as dms
import matplotlib.pyplot as plt
import numpy as np
import pandas as pd
import torch
from plotnine import (
    aes,
    facet_grid,
    geom_bar,
    geom_line,
    geom_point,
    geom_density,
    geom_smooth,
    geom_tile,
    ggplot,
    ggtitle,
    save_as_pdf_pages,
    scale_x_discrete,
    scale_y_discrete,
    theme,
    theme_seaborn,
    theme_set,
    theme_void,
)
import scipy.stats as stats


def plot_exploded_dms_variants_dataframe_summary(exploded_df, out_path):
    plots = [
        (
            ggplot(exploded_df, aes("site"))
            + geom_bar()
            + facet_grid("mut_AA~")
            + theme_void()
            + theme(figure_size=(10, 8))
            + ggtitle("distribution of mutant positions")
        ),
        (
            ggplot(exploded_df, aes("affinity_score"))
            + geom_density(fill="steelblue")
            + facet_grid("mut_AA~", scales="free_y")
            + theme_void()
            + theme(figure_size=(10, 8))
            + ggtitle("distribution of affinity score")
        ),
    ]
    save_as_pdf_pages(plots, filename=out_path, verbose=False)


def plot_error(error_df, out_path, title_prefix, show_points=False):
    theme_set(theme_seaborn(style="whitegrid", context="paper"))
    base_plot = [
        aes(x="observed", y="abs_error", color="n_aa_substitutions"),
        geom_smooth(aes(group="n_aa_substitutions"), method="lowess"),
    ]
    if show_points:
        base_plot.append(geom_point(alpha=0.1))
    warnings.filterwarnings("ignore")
    plots = [
        ggplot(per_target_error_df) + base_plot + ggtitle(f"{target}: {title_prefix}")
        for target, per_target_error_df in error_df.groupby("target")
    ]
    save_as_pdf_pages(plots, filename=out_path, verbose=False)


def plot_test_correlation(evaluation_dict, model, out, cmap="plasma"):
    """Plot scatter plot and correlation values between predicted and observed
    for each target."""
    num_targets = evaluation_dict["targets"].shape[1]
    n_aa_substitutions = [
        len(s.split()) for s in evaluation_dict["original_df"]["aa_substitutions"]
    ]
    width = 7 * num_targets
    fig, ax = plt.subplots(1, num_targets, figsize=(width, 6))
    if num_targets == 1:
        ax = [ax]
    correlation_series = {}
    for target in range(num_targets):
        pred = evaluation_dict["predictions"][:, target]
        targ = evaluation_dict["targets"][:, target]
        corr = stats.pearsonr(pred, targ)
        scatter = ax[target].scatter(pred, targ, cmap=cmap, c=n_aa_substitutions, s=8.0)
        ax[target].set_xlabel("Predicted")
        ax[target].set_ylabel("Observed")
        target_name = evaluation_dict["target_names"][target]
        plot_title = (
            f"{target_name}: {model.str_summary()}\npearsonr = {round(corr[0],3)}"
        )
        ax[target].set_title(plot_title)
        print(plot_title)

        per_target_df = pd.DataFrame(
            dict(
                pred=pred,
                targ=targ,
                n_aa_substitutions=n_aa_substitutions,
            )
        )
        correlation_series["correlation " + str(target)] = (
            per_target_df.groupby("n_aa_substitutions").corr().iloc[0::2, -1]
        )

    correlation_df = pd.DataFrame(correlation_series)
    correlation_df.index = correlation_df.index.droplevel(1)
    correlation_path = os.path.splitext(out)[0]
    correlation_df["model"] = model.str_summary()
    for name, characteristic in model.characteristics.items():
        correlation_df[name] = characteristic
    correlation_df.to_csv(correlation_path + ".corr.csv")

    ax[0].legend(
        *scatter.legend_elements(), bbox_to_anchor=(-0.20, 1), title="n-mutant"
    )
    fig.savefig(out)


def pretty_breaks(break_count):
    def make_pretty_breaks(passed_breaks):
        return passed_breaks[:: math.ceil(len(passed_breaks) / break_count)]

    return make_pretty_breaks


def plot_heatmap(model, path):
    """This function takes in a model and plots the single mutant predictions.

    We plot this as a heatmap where the rows are substitutions
    nucleotides, and the columns are the sequence positions for each
    mutation.
    """
    theme_set(theme_seaborn(style="whitegrid", context="paper"))
    predictions = model.single_mutant_predictions()

    # This code does put nans where they should go. However, plotnine doesn't display
    # these as gray or anything useful. Punting.
    # for prediction in predictions:
    #     for column_position, aa in enumerate(test_data.wtseq):
    #         prediction.loc[aa, column_position] = np.nan

    def make_plot_for(output_idx, prediction):
        molten = prediction.reset_index().melt(id_vars=["AA"])
        return [
            (
                ggplot(molten, aes("site", "AA", fill="value"))
                + geom_tile()
                + scale_x_discrete(breaks=pretty_breaks(5))
                + scale_y_discrete(limits=list(reversed(model.alphabet)))
                + ggtitle(f"{model.target_names[output_idx]}: {model.str_summary()}")
            ),
            (
                ggplot(molten, aes("value"))
                + geom_density(fill="steelblue")
                + facet_grid("AA~", scales="free_y")
                + theme_void()
                + ggtitle(f"{model.target_names[output_idx]}: {model.str_summary()}")
            ),
        ]

    plots = []
    for output_idx, prediction in enumerate(predictions):
        plots += make_plot_for(output_idx, prediction)

    save_as_pdf_pages(
        plots,
        filename=path,
        verbose=False,
    )


def beta_coefficients(model, test_data, out):
    """This function takes in a (ideally trained) model and plots the values of
    the weights corresponding to the inputs, dubbed "beta coefficients".

    We plot this as a heatmap where the rows are substitutions
    nucleotides, and the columns are the sequence positions for each
    mutation.
    """

<<<<<<< HEAD
=======
    bmap = dms.binarymap.BinaryMap(
        test_data.original_df,
    )

    # To represent the wtseq in the heatmap, create a mask
    # to encode which matrix entries are the wt nt in each position.
    wtmask = np.full([len(bmap.alphabet), len(test_data.wtseq)], False, dtype=bool)
    alphabet = bmap.alphabet
    for column_position, aa in enumerate(test_data.wtseq):
        row_position = alphabet.index(aa)
        wtmask[row_position, column_position] = True

>>>>>>> 1afec0b4
    # plot beta's
    num_latent_dims = model.beta_coefficients().shape[0]
    fig, ax = plt.subplots(num_latent_dims, figsize=(10, 5 * num_latent_dims))
    if num_latent_dims == 1:
        ax = [ax]
    for latent_dim in range(num_latent_dims):
        beta_map, alphabet = build_beta_map(test_data, model.beta_coefficients()[latent_dim].numpy())
        mapp = ax[latent_dim].imshow(beta_map, aspect="auto")
        fig.colorbar(mapp, ax=ax[latent_dim], orientation="horizontal")
        ax[latent_dim].set_title(f"Beta coeff for latent dimension {latent_dim}")
        ax[latent_dim].set_yticks(ticks=range(0, 21))
        ax[latent_dim].set_yticklabels(alphabet)
    plt.tight_layout()
    fig.suptitle(f"{model.str_summary()}")
    fig.savefig(f"{out}")


def df_with_named_columns_of_np_array(x, column_prefix):
    return pd.DataFrame(
        x, columns=[f"{column_prefix}_{col_idx}" for col_idx in range(x.shape[1])]
    )


def build_geplot_df(model, data, device="cpu"):
    """Build data frame for making a global epistasis plot."""
    assert data.feature_count() == model.input_size
    assert data.target_count() == model.output_size
    model.eval()
    return pd.concat(
        [
            df_with_named_columns_of_np_array(
                model.to_latent(data.samples.to(device)).detach().numpy(), "latent"
            ),
            df_with_named_columns_of_np_array(
                model(data.samples.to(device)).detach().numpy(), "prediction"
            ),
            df_with_named_columns_of_np_array(data.targets.detach().numpy(), "target"),
        ],
        axis=1,
    )


def plot_geplot(geplot_df, path, title):
    theme_set(theme_seaborn(style="ticks", context="paper"))
    alpha = 0.3
    (
        ggplot(geplot_df)
        + geom_point(aes("latent_0", "target_0"), alpha=alpha)
        + geom_line(aes("latent_0", "prediction_0"), color="red")
        + ggtitle(title)
    ).save(path)


def series_min_max(series):
    return series.min(), series.max()


def build_2d_nonlinearity_df(model, geplot_df, steps):
    """Build a dataframe that contains the value of the nonlinearity for the
    domain of the range of values seen in the geplot_df."""
    latent_keys = ["latent_0", "latent_1"]
    latent_domains = [series_min_max(geplot_df[key]) for key in latent_keys]
    inputs = torch.cartesian_prod(
        torch.linspace(*latent_domains[0], steps=steps),
        torch.linspace(*latent_domains[1], steps=steps),
    )
    predictions = df_with_named_columns_of_np_array(
        model.from_latent_to_output(inputs).detach().numpy(), "prediction"
    )
    return pd.concat(
        [pd.DataFrame(inputs.detach().numpy(), columns=latent_keys), predictions],
        axis=1,
    )


def plot_2d_geplot(model, geplot_df, nonlinearity_df, path):
    def make_plot_for(output_idx):
        return (
            ggplot()
            + geom_tile(
                aes("latent_0", "latent_1", fill=f"prediction_{output_idx}"),
                nonlinearity_df,
            )
            + geom_point(
                aes("latent_0", "latent_1", fill=f"target_{output_idx}"),
                geplot_df,
                stroke=0.05,
            )
            + ggtitle(f"{model.target_names[output_idx]}: {model.str_summary()}")
        )

    save_as_pdf_pages(
        [make_plot_for(output_idx) for output_idx in range(len(model.target_names))],
        filename=path,
        verbose=False,
    )


def build_beta_map(test_data, beta_vec):
    """This function creates a beta matrix for one latent layer of a torchdms model.
    Takes a binary map object and beta vector as input.
    Returns a 21xL matrix of beta-coefficients and the amino acid alphabet.
    """

    bmap = dms.binarymap.BinaryMap(
        test_data.original_df,
    )

    wtmask = np.full([len(bmap.alphabet), len(test_data.wtseq)], False, dtype=bool)
    alphabet = bmap.alphabet

    for column_position, aa in enumerate(test_data.wtseq):
        row_position = alphabet.index(aa)
        wtmask[row_position, column_position] = True
    # See model.numpy_single_mutant_predictions for why this transpose is here.
    return beta_vec.reshape(len(test_data.wtseq), len(bmap.alphabet)).transpose(), alphabet


def plot_svd(model, test_data, out):
    """This function plots the log singular values and the cummulative sum of
    each of a trained model's beta coefficent matricies.
    """

    num_latent_dims = model.beta_coefficients().shape[0]

    fig, ax = plt.subplots(
        nrows=num_latent_dims, ncols=2, figsize=(10, 5 * num_latent_dims)
    )
    for latent_dim in range(num_latent_dims):
        beta_map, _ = build_beta_map(
            test_data, model.beta_coefficients()[latent_dim].numpy()
        )
        s_matrix = np.linalg.svd(beta_map, compute_uv=False)

        sing_vals = (
            np.arange(s_matrix.shape[0]) + 1
        )  # index singular values for plotting
        sing_vals_cumsum = np.cumsum(s_matrix) / np.sum(s_matrix)

        if num_latent_dims > 1:
            ax[latent_dim, 0].plot(sing_vals, np.log10(s_matrix), "ro-", linewidth=2)
            ax[latent_dim, 0].set_xlabel("j")
            ax[latent_dim, 0].set_ylabel(r"$log(\sigma_j)$")
            ax[latent_dim, 0].set_title(f"Singular values for {latent_dim}")

            ax[latent_dim, 1].plot(sing_vals, sing_vals_cumsum, "ro-", linewidth=2)
            ax[latent_dim, 1].set_xlabel("j")
            ax[latent_dim, 1].set_ylabel("Cummulative value %")
            ax[latent_dim, 1].set_title(f"Cummulative singular values for {latent_dim}")
        else:
            ax[0].plot(sing_vals, np.log10(s_matrix), "ro-", linewidth=2)
            ax[0].set(
                xlabel="j",
                ylabel=r"$log(\sigma_j)$",
                title=f"Singular values for {latent_dim}",
            )
            ax[1].plot(sing_vals, sing_vals_cumsum, "ro-", linewidth=2)
            ax[1].set(
                xlabel="j",
                ylabel="Cummulative value %",
                title=f"Cummulative singular values for {latent_dim}",
            )

    plt.tight_layout()
    fig.suptitle(f"{model.str_summary()}")
    fig.savefig(f"{out}")<|MERGE_RESOLUTION|>--- conflicted
+++ resolved
@@ -181,8 +181,7 @@
     mutation.
     """
 
-<<<<<<< HEAD
-=======
+
     bmap = dms.binarymap.BinaryMap(
         test_data.original_df,
     )
@@ -195,7 +194,6 @@
         row_position = alphabet.index(aa)
         wtmask[row_position, column_position] = True
 
->>>>>>> 1afec0b4
     # plot beta's
     num_latent_dims = model.beta_coefficients().shape[0]
     fig, ax = plt.subplots(num_latent_dims, figsize=(10, 5 * num_latent_dims))
