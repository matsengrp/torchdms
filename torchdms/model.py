--- conflicted
+++ resolved
@@ -23,10 +23,7 @@
         self.target_names = target_names
         self.output_size = len(target_names)
         self.alphabet = alphabet
-<<<<<<< HEAD
         self.freeze_betas = freeze_betas
-=======
->>>>>>> 612bf08c
         self.monotonic_sign = None
         self.layers = []
 
@@ -341,7 +338,7 @@
 
 class Sparse2D(TorchdmsModel):
     """a lot like VanillaGGE, but parallel forks for each output dimension, and
-    sparse connections between them"""
+    sparse connections between them."""
 
     def __init__(
         self,
@@ -360,22 +357,30 @@
         assert self.output_size == 2
 
         for i, model in enumerate(("bind", "stab")):
-            self.add_module(f"model_{model}",
-                            VanillaGGE(input_size, layer_sizes,
-                                       activations,
-                                       [target_names[i]],
-                                       alphabet,
-                                       monotonic_sign,
-                                       beta_l1_coefficient))
+            self.add_module(
+                f"model_{model}",
+                VanillaGGE(
+                    input_size,
+                    layer_sizes,
+                    activations,
+                    [target_names[i]],
+                    alphabet,
+                    monotonic_sign,
+                    beta_l1_coefficient,
+                ),
+            )
             for layer_name in getattr(self, f"model_{model}").layers:
                 layer_name_revised = f"{layer_name}_{model}"
-                setattr(self, layer_name_revised,
-                        getattr(getattr(self, f"model_{model}"), layer_name))
+                setattr(
+                    self,
+                    layer_name_revised,
+                    getattr(getattr(self, f"model_{model}"), layer_name),
+                )
                 self.layers.append(layer_name_revised)
 
         # meta output layer maps bind and stab output to a new bind output
         self.output_layer = nn.Linear(2, 1)
-        self.layers.append('output_layer')
+        self.layers.append("output_layer")
 
     @property
     def characteristics(self):
@@ -408,19 +413,25 @@
         return torch.cat((y_bind, y_stab), 1)
 
     def from_latent_to_output(self, x):
-        return torch.cat((self.model_bind.from_latent_to_output(x[:, 0, None]),
-                          self.model_stab.from_latent_to_output(x[:, 1, None])), 1)
+        return torch.cat(
+            (
+                self.model_bind.from_latent_to_output(x[:, 0, None]),
+                self.model_stab.from_latent_to_output(x[:, 1, None]),
+            ),
+            1,
+        )
 
     def to_latent(self, x):
-        return torch.cat((self.model_bind.to_latent(x),
-                          self.model_stab.to_latent(x)), 1)
+        return torch.cat(
+            (self.model_bind.to_latent(x), self.model_stab.to_latent(x)), 1
+        )
 
     def regularization_loss(self):
-        """L1-penalize betas for all latent space dimensions"""
+        """L1-penalize betas for all latent space dimensions."""
         if self.beta_l1_coefficient == 0.0:
             return 0.0
         # else:
-        raise NotImplementedError('beta_l1_coefficient must be zero')
+        raise NotImplementedError("beta_l1_coefficient must be zero")
 
 
 KNOWN_MODELS = {
